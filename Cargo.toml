[package]
name = "lugnut"
version = "0.0.1"
license = "MIT"
description = "Coming Soon"
homepage = "https://github.com/JayHelton/lugnut"
documentation = "https://github.com/JayHelton/lugnut"
readme = "README.md"
authors = ["jayhelton <jaydhelton@gmail.com>", "kevinburchfield <kevinburchfi@gmail.com>"]
edition = "2018"

# See more keys and their definitions at https://doc.rust-lang.org/cargo/reference/manifest.html

[dependencies]
<<<<<<< HEAD
rand = "0.8.3"
=======
thiserror = "1.0"
hmac = "0.10.1"
sha-1 = "0.9"
sha2 = "0.9"
sha3 = "0.9"

[dependencies.crypto-mac]
version = "0.10"
features = ["std"]
>>>>>>> bfb01fb9
<|MERGE_RESOLUTION|>--- conflicted
+++ resolved
@@ -12,9 +12,7 @@
 # See more keys and their definitions at https://doc.rust-lang.org/cargo/reference/manifest.html
 
 [dependencies]
-<<<<<<< HEAD
 rand = "0.8.3"
-=======
 thiserror = "1.0"
 hmac = "0.10.1"
 sha-1 = "0.9"
@@ -23,5 +21,4 @@
 
 [dependencies.crypto-mac]
 version = "0.10"
-features = ["std"]
->>>>>>> bfb01fb9
+features = ["std"]